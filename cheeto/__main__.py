#!/usr/bin/env python3
# -*- coding: utf-8 -*-
# (c) Camille Scott, 2023
# (c) The Regents of the University of California, Davis, 2023
# File   : __main__.py
# License: Modified BSD
# Author : Camille Scott <cswel@ucdavis.edu>
# Date   : 17.02.2023

import argparse
import os
from pathlib import Path

from . import __version__
from . import hippo
<<<<<<< HEAD
from . import monitor
=======
from . import log
>>>>>>> 17adfd59
from . import nocloud
from . import puppet
from . import slurm


def add_common_args(parser):
    parser.add_argument('--log', type=Path, default=Path(os.devnull),
                        help='Log to file.')
    parser.add_argument('--quiet', default=False, action='store_true')


def main():
    parser = argparse.ArgumentParser()
    parser.set_defaults(func = lambda _: parser.print_help())
    parser.add_argument('--version', action='version', version=f'cheeto {__version__}')
    commands = parser.add_subparsers()


    hippo_parser = commands.add_parser('hippo')
    hippo_commands = hippo_parser.add_subparsers()
    hippo_convert_parser = hippo_commands.add_parser('convert')
    add_common_args(hippo_convert_parser)
    hippo_convert_parser.set_defaults(func=hippo.convert)
    hippo.add_convert_args(hippo_convert_parser)

    hippo_sync_parser = hippo_commands.add_parser('sync')
    add_common_args(hippo_sync_parser)
    hippo_sync_parser.set_defaults(func=hippo.sync)
    hippo.add_sync_args(hippo_sync_parser)

    hippo_sanitize_parser = hippo_commands.add_parser('sanitize')
    add_common_args(hippo_sanitize_parser)
    hippo.add_sanitize_args(hippo_sanitize_parser)
    hippo_sanitize_parser.set_defaults(func=hippo.sanitize)

    hippo_validate_parser = hippo_commands.add_parser('validate')
    add_common_args(hippo_validate_parser)
    hippo.add_validate_args(hippo_validate_parser)
    hippo_validate_parser.set_defaults(func=hippo.validate)


    validate_puppet_parser = commands.add_parser('validate-puppet')
    validate_puppet_parser.set_defaults(func=puppet.validate_yamls)
    add_common_args(validate_puppet_parser)
    puppet.add_validate_args(validate_puppet_parser)

    nocloud_parser = commands.add_parser('nocloud-render')
    nocloud_parser.set_defaults(func=nocloud.render)
    add_common_args(nocloud_parser)
    nocloud.add_render_args(nocloud_parser)


    slurm_parser = commands.add_parser('slurm')
    slurm_commands = slurm_parser.add_subparsers()
    slurm_show_qos_parser = slurm_commands.add_parser('show-qos')
    add_common_args(slurm_show_qos_parser)
    slurm_show_qos_parser.set_defaults(func=lambda _: print('QOS'))

    slurm_sync_parser = slurm_commands.add_parser('sync')
    add_common_args(slurm_sync_parser)
    slurm.add_sync_args(slurm_sync_parser)
    slurm_sync_parser.set_defaults(func = slurm.sync)


    monitor_parser = commands.add_parser('monitor')
    monitor_commands = monitor_parser.add_subparsers()
    monitor_power_parser = monitor_commands.add_parser('power')
    add_common_args(monitor_power_parser)
    monitor.add_power_args(monitor_power_parser)
    monitor_power_parser.set_defaults(func=monitor.power)

    args = parser.parse_args()
    with args.log.open('a') as log_fp:
        log.setup(log_fp, quiet=args.quiet)
        args.func(args)


if __name__ == '__main__':
    main()<|MERGE_RESOLUTION|>--- conflicted
+++ resolved
@@ -13,11 +13,8 @@
 
 from . import __version__
 from . import hippo
-<<<<<<< HEAD
 from . import monitor
-=======
 from . import log
->>>>>>> 17adfd59
 from . import nocloud
 from . import puppet
 from . import slurm
